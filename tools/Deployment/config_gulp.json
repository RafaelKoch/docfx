{
  "docfx": {
    "home": "../../",
<<<<<<< HEAD
    "repoUrl": "git@github.com-ci:dotnet/docfx.git",
=======
    "httpsRepoUrl": "https://github.com/dotnet/docfx.git",
    "sshRepoUrl": "git@github.com-ci:dotnet/docfx.git",
>>>>>>> bfbf7074
    "docfxSeedRepoUrl": "https://github.com/docascode/docfx-seed.git",
    "docfxSeedHome": "../../test/docfx-seed/",
    "e2eTestsHome": "../../test/docfx.E2E.Tests/",
    "targetFolder": "../../target/",
    "artifactsFolder": "../../artifacts/",
    "exe": "../../target/Release/docfx/docfx.exe",
    "releaseNotePath": "../../RELEASENOTE.md",
    "releaseFolder": "../../target/Release/docfx",
    "assetZipPath": "../../Documentation/tutorial/artifacts/docfx.zip",
    "siteFolder": "../../Documentation/_site",
    "docfxJson": "../../Documentation/docfx.json"
  },
  "myget": {
    "exe": "C:/nuget.exe",
    "testUrl": "https://www.myget.org/F/docfx-test/api/v2/package",
    "devUrl": "https://www.myget.org/F/docfx-dev/api/v2/package",
    "masterUrl": "https://www.myget.org/F/docfx/api/v2/package"
  },
  "firefox": {
    "version": "46.0.1"
  },
  "choco": {
    "homeDir": "../../src/nuspec/chocolatey/docfx/",
    "nuspec": "../../src/nuspec/chocolatey/docfx/docfx.nuspec",
    "chocoScript": "../../src/nuspec/chocolatey/docfx/tools/chocolateyinstall.ps1"
  },
  "git": {
    "name": "DocFX CI",
    "email": "vscopbld@microsoft.com",
    "message": "Update gh-pages"
  },
  "sync": {
    "fromBranch": "dev",
    "targetBranch": "stable"
  }
}<|MERGE_RESOLUTION|>--- conflicted
+++ resolved
@@ -1,12 +1,8 @@
 {
   "docfx": {
     "home": "../../",
-<<<<<<< HEAD
-    "repoUrl": "git@github.com-ci:dotnet/docfx.git",
-=======
     "httpsRepoUrl": "https://github.com/dotnet/docfx.git",
     "sshRepoUrl": "git@github.com-ci:dotnet/docfx.git",
->>>>>>> bfbf7074
     "docfxSeedRepoUrl": "https://github.com/docascode/docfx-seed.git",
     "docfxSeedHome": "../../test/docfx-seed/",
     "e2eTestsHome": "../../test/docfx.E2E.Tests/",
